--- conflicted
+++ resolved
@@ -32,14 +32,14 @@
   (mapcat #(write-expr (+ depth 1) %1) block))
 
 ;;;;;;;;;;;;;;;;;;;;;;;;;;;;;;;;;;;;;;;;;;;;;;;;;;;;;;;;;;;;;;;;;;;;;;;;;;;;;
-<<<<<<< HEAD
 ;; Default centering control
 
 (def center-default (atom true))
 
 (defn centering! [x]
   (reset! center-default x))
-=======
+
+;;;;;;;;;;;;;;;;;;;;;;;;;;;;;;;;;;;;;;;;;;;;;;;;;;;;;;;;;;;;;;;;;;;;;;;;;;;;;
 ;; Modifier
 
 (defmethod write-expr :modifier [depth [form modifier & block]]
@@ -47,7 +47,6 @@
    (list (indent depth) modifier "union () {\n")
    (write-block depth block)
    (list (indent depth) "}\n")))
->>>>>>> b02b4615
 
 ;;;;;;;;;;;;;;;;;;;;;;;;;;;;;;;;;;;;;;;;;;;;;;;;;;;;;;;;;;;;;;;;;;;;;;;;;;;;;
 ;; include and call into scad libraries.
