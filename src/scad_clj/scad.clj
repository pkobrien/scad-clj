--- conflicted
+++ resolved
@@ -53,13 +53,11 @@
 (defmethod write-expr :include [depth [form {:keys [library]}]]
   (list (indent depth) "include <" library">\n"  ))
 
-<<<<<<< HEAD
+(defmethod write-expr :use [depth [form {:keys [library]}]]
+  (list (indent depth) "use <" library">\n"  ))
+
 (defmethod write-expr :import [depth [form file]]
   (list (indent depth) "import (\"" file "\");\n"  ))
-=======
-(defmethod write-expr :use [depth [form {:keys [library]}]]
-  (list (indent depth) "use <" library">\n"  ))
->>>>>>> 6dc08ef7
 
 (defmethod write-expr :call [depth [form {:keys [function]} & args]]
   (list (indent depth) function  "(" (make-arguments (apply vec args)) ");\n"  ))
