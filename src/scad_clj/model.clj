--- conflicted
+++ resolved
@@ -35,7 +35,6 @@
      (list ~@block)))
 
 ;;;;;;;;;;;;;;;;;;;;;;;;;;;;;;;;;;;;;;;;;;;;;;;;;;;;;;;;;;;;;;;;;;;;;;;;;;;;;
-<<<<<<< HEAD
 ;; Modifier
 
 (defn modifier [modifier & block]
@@ -46,7 +45,8 @@
 (defn |% [& block] (modifier :% block))
 (defn |* [& block] (modifier :* block))
 (defn |! [& block] (modifier :! block))
-=======
+
+;;;;;;;;;;;;;;;;;;;;;;;;;;;;;;;;;;;;;;;;;;;;;;;;;;;;;;;;;;;;;;;;;;;;;;;;;;;;;
 ;; Include & call into Scad libraries
 
 (defn include [library]
@@ -62,7 +62,6 @@
 
 (defn call [function & args]
   `(:call {:function ~(name function)} ~args))
->>>>>>> 6dc08ef7
 
 ;;;;;;;;;;;;;;;;;;;;;;;;;;;;;;;;;;;;;;;;;;;;;;;;;;;;;;;;;;;;;;;;;;;;;;;;;;;;;
 ;; 2D
